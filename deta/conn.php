--- conflicted
+++ resolved
@@ -8,11 +8,8 @@
 $codeMainData = "modi";
 $codeMainData1 = "modi";
 $codeMainData2 = "modi";
-<<<<<<< HEAD
 $codeMainData3 = "modi";
-=======
 $codeMainData9 = "modi";
->>>>>>> 1ea65278
 // // //ss AWS EC2 MySQL DB Server
 
 // $servername = "3.69.166.243sssssssssssssssssssssssssssss";
