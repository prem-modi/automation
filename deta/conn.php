// <?php

// // //ss AWS EC2 MySQL DB Server
<<<<<<< HEAD
// $servername = "3.69.166.243sssssssssssssssssssssssssssssss";
=======
// $servername = "3.69.166.243ssssssssssssssssssssss";
>>>>>>> 1f52decf
// $username = "dns0108prds";
// $password = "VMS>*yUkhbo0Ot0-->ss";
// $dbname = "dns_app_prosdsss";

// $conn = new mysqli($servername, $username, $password, $dbname);
// // Check connection
// if ($conn->connect_error) {
//     die("Connection failed: " . $conn->connect_error);
// }
// ?><|MERGE_RESOLUTION|>--- conflicted
+++ resolved
@@ -1,11 +1,6 @@
 // <?php
 
 // // //ss AWS EC2 MySQL DB Server
-<<<<<<< HEAD
-// $servername = "3.69.166.243sssssssssssssssssssssssssssssss";
-=======
-// $servername = "3.69.166.243ssssssssssssssssssssss";
->>>>>>> 1f52decf
 // $username = "dns0108prds";
 // $password = "VMS>*yUkhbo0Ot0-->ss";
 // $dbname = "dns_app_prosdsss";
